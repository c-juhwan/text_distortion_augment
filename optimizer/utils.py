from torch import optim
from torch.optim.lr_scheduler import StepLR, ReduceLROnPlateau, LambdaLR
from .optimizer import Ralamb
from .scheduler import WarmupLinearSchedule

from transformers import AdamW

def optimizer_select(optimizer_model, model, lr):

    no_decay = ["bias", "LayerNorm.bias", "LayerNorm.weight"]
    optimizer_grouped_parameters = [
        {
            "params": [p for n, p in model.named_parameters() if not any(nd in n for nd in no_decay)],
            "weight_decay": 1e-5
        },
        {
            "params": [p for n, p in model.named_parameters() if any(nd in n for nd in no_decay)],
            "weight_decay": 0.0
        },
    ]
    if optimizer_model == 'SGD':
        optimizer = optim.SGD(optimizer_grouped_parameters, lr, momentum=0.9)
    elif optimizer_model == 'Adam':
        optimizer = optim.Adam(optimizer_grouped_parameters, lr=lr, eps=1e-8)
    elif optimizer_model == 'AdamW':
        optimizer = optimizer = AdamW(optimizer_grouped_parameters, lr=lr, eps=1e-8)
    elif optimizer_model == 'Ralamb':
        optimizer = Ralamb(optimizer_grouped_parameters, lr=lr)
    else:
        raise Exception("Choose optimizer in ['AdamW', 'Adam', 'SGD', 'Ralamb']")
    return optimizer

def shceduler_select(phase, scheduler_model, optimizer, dataloader_len, args):

<<<<<<< HEAD
    if phase == 'cls':
        num_epochs = args.cls_num_epochs
    elif phase == 'aug':
        num_epochs = args.aug_num_epochs
=======
    if phase == 'aug':
        num_epochs = args.aug_num_epochs
    elif phase == 'cls':
        num_epochs = args.cls_num_epochs
>>>>>>> f29123d6

    # Scheduler setting
    if scheduler_model == 'constant':
        scheduler = StepLR(optimizer, step_size=dataloader_len, gamma=1)
    elif scheduler_model == 'warmup':
        scheduler = WarmupLinearSchedule(optimizer, 
                                        warmup_steps=int(dataloader_len*args.n_warmup_epochs), 
                                        t_total=dataloader_len*num_epochs)
    elif scheduler_model == 'reduce_train':
        scheduler = ReduceLROnPlateau(optimizer, 'min', patience=int(dataloader_len*1.5),
                                      factor=0.5)
    elif scheduler_model == 'reduce_valid':
        scheduler = ReduceLROnPlateau(optimizer, 'min', patience=50, factor=0.5)
    elif scheduler_model == 'lambda':
        scheduler = LambdaLR(optimizer, lr_lambda=lambda epoch: args.lr_lambda ** epoch)
    else:
        raise Exception("Choose shceduler in ['constant', 'warmup', 'reduce_train', 'reduce_valid', 'lambda']")
    return scheduler<|MERGE_RESOLUTION|>--- conflicted
+++ resolved
@@ -32,17 +32,10 @@
 
 def shceduler_select(phase, scheduler_model, optimizer, dataloader_len, args):
 
-<<<<<<< HEAD
     if phase == 'cls':
         num_epochs = args.cls_num_epochs
     elif phase == 'aug':
         num_epochs = args.aug_num_epochs
-=======
-    if phase == 'aug':
-        num_epochs = args.aug_num_epochs
-    elif phase == 'cls':
-        num_epochs = args.cls_num_epochs
->>>>>>> f29123d6
 
     # Scheduler setting
     if scheduler_model == 'constant':
@@ -50,6 +43,7 @@
     elif scheduler_model == 'warmup':
         scheduler = WarmupLinearSchedule(optimizer, 
                                         warmup_steps=int(dataloader_len*args.n_warmup_epochs), 
+                                        t_total=dataloader_len*num_epochs)
                                         t_total=dataloader_len*num_epochs)
     elif scheduler_model == 'reduce_train':
         scheduler = ReduceLROnPlateau(optimizer, 'min', patience=int(dataloader_len*1.5),
