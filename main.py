# Import modules
import os
import time
import argparse
# Import custom modules
from task.preprocessing import preprocessing
from task.augmenter_training import augmenter_training
from task.augmenting import augmenting
# from task.testing import testing
# Utils
from utils import str2bool, path_check, set_random_seed

def main(args):

    # Time setting
    total_start_time = time.time()

    # Path setting
    path_check(args)

    if args.preprocessing:
        preprocessing(args)

    if args.augmenter_training:
        augmenter_training(args)

    if args.augmenting:
        augmenting(args)

    # Time calculate
    print(f'Done! ; {round((time.time()-total_start_time)/60, 3)}min spend')

if __name__=='__main__':
    user_name = os.getlogin()
    parser = argparse.ArgumentParser(description='Parsing Method')
    # Task setting
    parser.add_argument('--preprocessing', action='store_true')
    parser.add_argument('--augmenter_training', action='store_true')
    parser.add_argument('--augmenting', action='store_true')
    parser.add_argument('--resume', action='store_true')
    parser.add_argument('--debuging_mode', action='store_true')
    # Path setting
    parser.add_argument('--data_name', default='IMDB', type=str,
                        help='Data name; Default is IMDB')
    parser.add_argument('--preprocess_path', default=f'/HDD/{user_name}/preprocessed', type=str,
                        help='Pre-processed data save path')
    parser.add_argument('--data_path', default='/HDD/dataset', type=str,
                        help='Original data path')
    parser.add_argument('--model_save_path', default=f'/HDD/{user_name}/model_checkpoint/acl_text_aug', type=str,
                        help='Model checkpoint file path')
    parser.add_argument('--result_path', default=f'/HDD/{user_name}/results/acl_text_aug', type=str,
                        help='Results file path')
    # Preprocessing setting
    parser.add_argument('--valid_ratio', default=0.2, type=float,
                        help='Validation split ratio; Default is 0.2')
    # Model setting
    parser.add_argument('--isPreTrain', default=True, type=str2bool,
                        help='Use pre-trained language model; Default is True')
    parser.add_argument('--model_type', default='bart', type=str,
                        help='Augmentation model type; Default is BART')
    parser.add_argument('--classify_method', default='latent_out', type=str, choices=['encoder_out', 'latnet_out'],
                        help='')
    parser.add_argument('--encoder_out_mix_ratio', default=0.3, type=float,
                        help='Encoder output ratio to input of decoder; Default is 0.3')
    parser.add_argument('--encoder_out_cross_attention', default=True, type=str2bool,
                        help='Use cross attention of decoder via encoder out; Default is True')
    parser.add_argument('--encoder_out_to_augmenter', default=False, type=str2bool,
                        help='Add decoder output and encoder output to augmenter; Default is False')
    parser.add_argument('--latent_out_to_augmenter', default=True, type=str2bool,
                        help='Add decoder output and latent output to augmenter; Default is True')
    parser.add_argument('--latent_mmd_loss', default=False, type=str2bool,
                        help='')
    # Optimizer & LR_Scheduler setting
    optim_list = ['AdamW', 'Adam', 'SGD', 'Ralamb']
    scheduler_list = ['constant', 'warmup', 'reduce_train', 'reduce_valid', 'lambda']
    parser.add_argument('--cls_optimizer', default='AdamW', type=str, choices=optim_list,
                        help="Choose optimizer setting in 'AdamW', 'Adam', 'SGD', 'Ralamb'; Default is Ralamb")
    parser.add_argument('--cls_scheduler', default='warmup', type=str, choices=scheduler_list,
                        help="Choose optimizer setting in 'constant', 'warmup', 'reduce'; Default is warmup")
    parser.add_argument('--aug_optimizer', default='AdamW', type=str, choices=optim_list,
                        help="Choose optimizer setting in 'AdamW', 'Adam', 'SGD', 'Ralamb'; Default is Ralamb")
    parser.add_argument('--aug_scheduler', default='warmup', type=str, choices=scheduler_list,
                        help="Choose optimizer setting in 'constant', 'warmup', 'reduce'; Default is warmup")
<<<<<<< HEAD
    parser.add_argument('--cls_lr', default=1e-5, type=float,
=======
    parser.add_argument('--cls_lr', default=5e-5, type=float,
>>>>>>> 22e9ab05
                        help='Maximum learning rate of warmup scheduler; Default is 5e-4')
    parser.add_argument('--aug_lr', default=5e-5, type=float,
                        help='Maximum learning rate of warmup scheduler; Default is 5e-4')
    parser.add_argument('--n_warmup_epochs', default=2, type=float,
                        help='Wamrup epochs when using warmup scheduler; Default is 2')
    parser.add_argument('--lr_lambda', default=0.95, type=float,
                        help="Lambda learning scheduler's lambda; Default is 0.95")
    # Training setting
    parser.add_argument('--min_len', default=4, type=int,
                        help="Sentences's minimum length; Default is 4")
    parser.add_argument('--src_max_len', default=200, type=int,
                        help="Sentences's minimum length; Default is 200")
    parser.add_argument('--aug_num_epochs', default=5, type=int,
                        help='Augmenter training epochs; Default is 10')
    parser.add_argument('--cls_num_epochs', default=3, type=int,
                        help='Classifier training epochs; Default is 10')
    parser.add_argument('--num_workers', default=8, type=int,
                        help='Num CPU Workers; Default is 8')
    parser.add_argument('--num_grad_accumulate', default=5, type=int,
                        help='')
    parser.add_argument('--batch_size', default=16, type=int,
                        help='Batch size; Default is 16')
    parser.add_argument('--lr', default=5e-4, type=float,
                        help='Maximum learning rate of warmup scheduler; Default is 5e-4')
    parser.add_argument('--w_decay', default=1e-5, type=float,
                        help="Ralamb's weight decay; Default is 1e-5")
    parser.add_argument('--clip_grad_norm', default=5, type=int,
                        help='Graddient clipping norm; Default is 5')
    parser.add_argument('--label_smoothing_eps', default=0.05, type=float,
                        help='')
    parser.add_argument('--dropout', default=0.3, type=float,
                        help='')
    parser.add_argument('--z_variation', default=2, type=float,
                        help='')
    # Testing setting
    parser.add_argument('--fgsm_epsilon', default=0.8, type=float,
                        help='')
    parser.add_argument('--test_batch_size', default=32, type=int,
                        help='Test batch size; Default is 32')
    parser.add_argument('--test_decoding_strategy', default='beam', choices=['greedy', 'beam', 'multinomial', 'topk', 'topp'], type=str,
                        help='Decoding strategy for test; Default is beam')
    parser.add_argument('--beam_size', default=5, type=int,
                        help='Beam search size; Default is 5')
    parser.add_argument('--beam_alpha', default=0.7, type=float,
                        help='Beam search length normalization; Default is 0.7')
    parser.add_argument('--repetition_penalty', default=1.3, type=float,
                        help='Beam search repetition penalty term; Default is 1.3')
    parser.add_argument('--topk', default=5, type=int,
                        help='Topk sampling size; Default is 5')
    parser.add_argument('--topp', default=0.9, type=float,
                        help='Topk sampling size; Default is 0.9')
    parser.add_argument('--multinomial_temperature', default=3.0, type=float,
                        help='Multinomial sampling temperature; Default is 3.0')
    # Seed & Logging setting
    parser.add_argument('--seed', default=42, type=int,
                        help='Random seed; Default is 42')
    parser.add_argument('--print_freq', default=300, type=int,
                        help='Print training process frequency; Default is 300')
    args = parser.parse_args()

    main(args)<|MERGE_RESOLUTION|>--- conflicted
+++ resolved
@@ -81,11 +81,8 @@
                         help="Choose optimizer setting in 'AdamW', 'Adam', 'SGD', 'Ralamb'; Default is Ralamb")
     parser.add_argument('--aug_scheduler', default='warmup', type=str, choices=scheduler_list,
                         help="Choose optimizer setting in 'constant', 'warmup', 'reduce'; Default is warmup")
-<<<<<<< HEAD
+
     parser.add_argument('--cls_lr', default=1e-5, type=float,
-=======
-    parser.add_argument('--cls_lr', default=5e-5, type=float,
->>>>>>> 22e9ab05
                         help='Maximum learning rate of warmup scheduler; Default is 5e-4')
     parser.add_argument('--aug_lr', default=5e-5, type=float,
                         help='Maximum learning rate of warmup scheduler; Default is 5e-4')
